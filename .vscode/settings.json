{
<<<<<<< HEAD
  // Smooth Scrolling
  "editor.smoothScrolling": true,
  "editor.cursorBlinking": "smooth",
  "editor.cursorSmoothCaretAnimation": "on",
  "workbench.list.smoothScrolling": true,
  "terminal.integrated.smoothScrolling": true,
  "terminal.integrated.cursorBlinking": true,

  // Title Bar
  "workbench.colorCustomizations": {
    "titleBar.activeBackground": "#a2068d",
    "titleBar.inactiveBackground": "#570a49",
    "titleBar.activeForeground": "#ffffff"
  },
  // "eslint.enable": false,
  "editor.formatOnSave": true,
  "editor.defaultFormatter": "dbaeumer.vscode-eslint",
  "[javascript]": {
    "editor.defaultFormatter": "biomejs.biome"
  },
  "[javascriptreact]": {
    "editor.defaultFormatter": "biomejs.biome"
  },
  "[typescript]": {
    "editor.defaultFormatter": "biomejs.biome"
  },
  "[typescriptreact]": {
    "editor.defaultFormatter": "vscode.typescript-language-features"
  },

  "typescript.updateImportsOnFileMove.enabled": "always",

  // Import configuration
  "typescript.preferences.preferTypeOnlyAutoImports": true,
  "typescript.preferences.importModuleSpecifier": "non-relative",
  "typescript.preferences.importModuleSpecifierEnding": "minimal",
  "javascript.preferences.importModuleSpecifier": "non-relative",
  "javascript.preferences.importModuleSpecifierEnding": "minimal",
  "typescript.preferences.autoImportFileExcludePatterns": [],
  "javascript.preferences.autoImportFileExcludePatterns": [],
  "editor.codeActionsOnSave": {
    // "source.organizeImports": "explicit,
  },
  "typescript.suggest.autoImports": true,
  "javascript.suggest.autoImports": true,
  "[markdown]": {
    "editor.defaultFormatter": "DavidAnson.vscode-markdownlint"
  },
  "[dotenv]": {
    "editor.defaultFormatter": "foxundermoon.shell-format"
  },
  // Exclude demo folder from search and IntelliSense
  // "search.exclude": {
  //   // "**/src/app/(app)/(demo)": true
  // },
  "files.watcherExclude": {
    "**/src/app/(app)/(demo)/**": true
  },
  "[mdx]": {
    "editor.defaultFormatter": "unifiedjs.vscode-mdx"
  },
  "[git-commit]": {
    "editor.wordWrap": "on"
  },
  "editor.wordWrap": "on",
  "editor.wordWrapColumn": 120,
  "chat.editor.wordWrap": "off",
  "[properties]": {
    "editor.defaultFormatter": "foxundermoon.shell-format"
  }
=======
	"editor.defaultFormatter": "esbenp.prettier-vscode",
	"editor.formatOnSave": true,
	"editor.wordWrap": "on",
	"editor.wordWrapColumn": 120,
	"[properties]": {
		"editor.defaultFormatter": "foxundermoon.shell-format"
	},
	"[mdx]": {
		"editor.defaultFormatter": "unifiedjs.vscode-mdx"
	}
>>>>>>> dd3737fd
}<|MERGE_RESOLUTION|>--- conflicted
+++ resolved
@@ -1,20 +1,15 @@
 {
-<<<<<<< HEAD
-  // Smooth Scrolling
   "editor.smoothScrolling": true,
   "editor.cursorBlinking": "smooth",
   "editor.cursorSmoothCaretAnimation": "on",
   "workbench.list.smoothScrolling": true,
   "terminal.integrated.smoothScrolling": true,
   "terminal.integrated.cursorBlinking": true,
-
-  // Title Bar
   "workbench.colorCustomizations": {
     "titleBar.activeBackground": "#a2068d",
     "titleBar.inactiveBackground": "#570a49",
     "titleBar.activeForeground": "#ffffff"
   },
-  // "eslint.enable": false,
   "editor.formatOnSave": true,
   "editor.defaultFormatter": "dbaeumer.vscode-eslint",
   "[javascript]": {
@@ -32,7 +27,6 @@
 
   "typescript.updateImportsOnFileMove.enabled": "always",
 
-  // Import configuration
   "typescript.preferences.preferTypeOnlyAutoImports": true,
   "typescript.preferences.importModuleSpecifier": "non-relative",
   "typescript.preferences.importModuleSpecifierEnding": "minimal",
@@ -41,7 +35,7 @@
   "typescript.preferences.autoImportFileExcludePatterns": [],
   "javascript.preferences.autoImportFileExcludePatterns": [],
   "editor.codeActionsOnSave": {
-    // "source.organizeImports": "explicit,
+    // "source.organizeImports": "explicit"
   },
   "typescript.suggest.autoImports": true,
   "javascript.suggest.autoImports": true,
@@ -51,10 +45,6 @@
   "[dotenv]": {
     "editor.defaultFormatter": "foxundermoon.shell-format"
   },
-  // Exclude demo folder from search and IntelliSense
-  // "search.exclude": {
-  //   // "**/src/app/(app)/(demo)": true
-  // },
   "files.watcherExclude": {
     "**/src/app/(app)/(demo)/**": true
   },
@@ -70,16 +60,4 @@
   "[properties]": {
     "editor.defaultFormatter": "foxundermoon.shell-format"
   }
-=======
-	"editor.defaultFormatter": "esbenp.prettier-vscode",
-	"editor.formatOnSave": true,
-	"editor.wordWrap": "on",
-	"editor.wordWrapColumn": 120,
-	"[properties]": {
-		"editor.defaultFormatter": "foxundermoon.shell-format"
-	},
-	"[mdx]": {
-		"editor.defaultFormatter": "unifiedjs.vscode-mdx"
-	}
->>>>>>> dd3737fd
 }
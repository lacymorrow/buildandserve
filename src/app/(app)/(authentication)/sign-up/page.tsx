<<<<<<< HEAD
import { AuthForm } from "@/app/(app)/(authentication)/_components/auth-form";
import { Icon } from "@/components/assets/icon";
import { Divider } from "@/components/primitives/divider";
import { Link } from "@/components/primitives/link-with-transition";
import { routes } from "@/config/routes";
import { siteConfig } from "@/config/site-config";
import { AuthenticationCard } from "../_components/authentication-card";
=======
import { Logo } from "@/components/assets/logo";
import { routes } from "@/config/routes";
import { siteConfig } from "@/config/site-config";
import Link from "next/link";
import { AuthForm } from "../_components/login-form";
>>>>>>> dd3737fd
import { SignUpForm } from "./_components/sign-up-form";
import { env } from "@/env";

export default async function SignUpPage() {
	return (
		<div className="flex w-full max-w-sm flex-col gap-6">
			<Link href={routes.home} className="flex items-center gap-2 self-center font-medium">
				<div className="flex h-6 w-6 items-center justify-center rounded-md bg-primary text-primary-foreground">
					<Icon />
				</div>
				{siteConfig.name}
			</Link>
			<AuthenticationCard>
				<AuthForm mode="sign-up">
					{env.NEXT_PUBLIC_FEATURE_AUTH_CREDENTIALS_ENABLED && (
						<>
							<Divider text="Or continue with email" />
							<SignUpForm />
						</>
					)}
				</AuthForm>
			</AuthenticationCard>
		</div>
	);
}<|MERGE_RESOLUTION|>--- conflicted
+++ resolved
@@ -1,20 +1,12 @@
-<<<<<<< HEAD
 import { AuthForm } from "@/app/(app)/(authentication)/_components/auth-form";
 import { Icon } from "@/components/assets/icon";
 import { Divider } from "@/components/primitives/divider";
 import { Link } from "@/components/primitives/link-with-transition";
 import { routes } from "@/config/routes";
 import { siteConfig } from "@/config/site-config";
+import { env } from "@/env";
 import { AuthenticationCard } from "../_components/authentication-card";
-=======
-import { Logo } from "@/components/assets/logo";
-import { routes } from "@/config/routes";
-import { siteConfig } from "@/config/site-config";
-import Link from "next/link";
-import { AuthForm } from "../_components/login-form";
->>>>>>> dd3737fd
 import { SignUpForm } from "./_components/sign-up-form";
-import { env } from "@/env";
 
 export default async function SignUpPage() {
 	return (

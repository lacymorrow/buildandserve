--- conflicted
+++ resolved
@@ -1,16 +1,12 @@
 "use client";
 import { LinkOrButton } from "@/components/primitives/link-or-button";
-<<<<<<< HEAD
 import { Link } from "@/components/primitives/link-with-transition";
-=======
->>>>>>> b80fc4cd
 import { Button, buttonVariants } from "@/components/ui/button";
 import { Card, CardContent, CardFooter, CardHeader } from "@/components/ui/card";
 import { LOCAL_STORAGE_KEYS } from "@/config/local-storage-keys";
 import { cn } from "@/lib/utils";
 import { type VariantProps, cva } from "class-variance-authority";
 import { X } from "lucide-react";
-import Link from "next/link";
 import type React from "react";
 import { useState } from "react";
 import { useLocalStorage } from "usehooks-ts";
@@ -52,7 +48,7 @@
 
 export interface AttributionProps
 	extends React.HTMLAttributes<HTMLDivElement>,
-		VariantProps<typeof builtByVariants> {
+	VariantProps<typeof builtByVariants> {
 	title?: React.ReactNode;
 	description?: React.ReactNode;
 	onClose?: () => void;
@@ -162,7 +158,7 @@
 
 	if (variant === "popover" && isOpen) {
 		return (<>
-		<style>{styles}</style>
+			<style>{styles}</style>
 			<Card className={cn(builtByVariants({ variant }), className)} {...props}>
 				<CardHeader className="p-3">
 					{(title || description) && (

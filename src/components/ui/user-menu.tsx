"use client";

<<<<<<< HEAD
import { Link } from "@/components/primitives/link-with-transition";
=======
>>>>>>> b80fc4cd
import { Avatar, AvatarFallback, AvatarImage } from "@/components/ui/avatar";
import { Button, buttonVariants } from "@/components/ui/button";
import {
	DropdownMenu,
	DropdownMenuContent,
	DropdownMenuGroup,
	DropdownMenuItem,
	DropdownMenuLabel,
	DropdownMenuRadioGroup,
	DropdownMenuRadioItem,
	DropdownMenuSeparator,
	DropdownMenuShortcut,
	DropdownMenuSub,
	DropdownMenuSubContent,
	DropdownMenuSubTrigger,
	DropdownMenuTrigger,
} from "@/components/ui/dropdown-menu";
import { Skeleton } from "@/components/ui/skeleton";
import { routes } from "@/config/routes";
import { siteConfig } from "@/config/site";
import { useSignInRedirectUrl } from "@/hooks/use-sign-in-redirect-url";
import { useToast } from "@/hooks/use-toast";
import { cn } from "@/lib/utils";
import { updateTheme } from "@/server/actions/settings";
import { DesktopIcon, MoonIcon, SunIcon } from "@radix-ui/react-icons";
import { UserIcon } from "lucide-react";
import { signOut, useSession } from "next-auth/react";
import { useTheme } from "next-themes";
import Link from "next/link";
import * as React from "react";

type Theme = "light" | "dark" | "system";

interface UserMenuProps {
	size?: "default" | "sm";
	className?: string;
}

export const UserMenu: React.FC<UserMenuProps> = ({ size = "default", className }) => {
	const { data: session, status } = useSession();
	const signInRedirectUrl = useSignInRedirectUrl();
	const { theme, setTheme } = useTheme();
	const { toast } = useToast();
	const [isOpen, setIsOpen] = React.useState(false);

	const isAdmin = session?.user?.email && siteConfig.admin.isAdmin(session.user.email);

	const handleThemeChange = React.useCallback(
		async (value: string) => {
			const newTheme = value as Theme;
			// Update the theme immediately for a snappy UI
			setTheme(newTheme);

			// Then persist to the database
			if (session?.user) {
				try {
					const result = await updateTheme(newTheme);
					if (!result.success) {
						toast({
							title: "Failed to save theme preference",
							description: result.error || "Your theme preference will reset on next visit.",
							variant: "destructive",
						});
						return;
					}
					toast({
						title: "Theme updated",
						description: result.message,
					});
				} catch (error) {
					console.error("Failed to update theme:", error);
					toast({
						title: "Failed to save theme preference",
						description: "Your theme preference will reset on next visit.",
						variant: "destructive",
					});
				}
			}
		},
		[session?.user, setTheme, toast]
	);

	// Handle keyboard shortcuts
	React.useEffect(() => {
		const handleKeyDown = async (e: KeyboardEvent) => {
			// Only handle if Command/Control is pressed
			if (!(e.metaKey || e.ctrlKey)) return;

			switch (e.key) {
				case "l":
					e.preventDefault();
					await handleThemeChange("light");
					break;
				case "d":
					if (e.shiftKey) {
						e.preventDefault();
						await handleThemeChange("dark");
					}
					break;
				case "b":
					e.preventDefault();
					await handleThemeChange("system");
					break;
			}
		};

		window.addEventListener("keydown", handleKeyDown);
		return () => window.removeEventListener("keydown", handleKeyDown);
	}, [handleThemeChange]);

	// Loading state
	if (status === "loading") {
		return (
			<Skeleton className={cn("rounded-full", size === "sm" ? "h-6 w-6" : "h-8 w-8")}>
				<div className={cn("rounded-full bg-muted", size === "sm" ? "h-6 w-6" : "h-8 w-8")} />
			</Skeleton>
		);
	}

	// Not authenticated
	if (!session?.user) {
		return (
			<Link
				href={signInRedirectUrl}
<<<<<<< HEAD
				className={cn(buttonVariants({ variant: "ghost", size: "icon" }), "rounded-full")}
=======
				className={cn(buttonVariants({ variant: "ghost", size: "icon" }), "rounded-full cursor-pointer")}
>>>>>>> b80fc4cd
			>
				<UserIcon className="size-4" />
			</Link>
		);
	}

	return (
		<DropdownMenu open={isOpen} onOpenChange={setIsOpen}>
			<DropdownMenuTrigger asChild>
				<Button
					variant="ghost"
					size="icon"
					className={cn("relative rounded-full", size === "sm" ? "h-6 w-6" : "h-8 w-8", className)}
					aria-label="User menu"
				>
					<Avatar className={cn(size === "sm" ? "h-6 w-6" : "h-8 w-8")}>
						<AvatarImage
							src={session?.user?.image || ""}
							alt={session?.user?.name || "User avatar"}
						/>
						<AvatarFallback>{session?.user?.name?.[0]?.toUpperCase() || "?"}</AvatarFallback>
					</Avatar>
				</Button>
			</DropdownMenuTrigger>
			<DropdownMenuContent
				className="w-56"
				align="end"
				forceMount
				onCloseAutoFocus={(event) => {
					event.preventDefault();
				}}
			>
				<DropdownMenuLabel className="font-normal">
					<div className="flex flex-col space-y-1">
						<p className="text-sm font-medium leading-none">{session?.user?.name}</p>
						<p className="text-xs leading-none text-muted-foreground">{session?.user?.email}</p>
					</div>
				</DropdownMenuLabel>
				<DropdownMenuSeparator />
				<DropdownMenuGroup>
					{isAdmin && (
						<DropdownMenuItem asChild>
							<Link href={routes.admin.root}>
								Admin
								<DropdownMenuShortcut>⌘A</DropdownMenuShortcut>
							</Link>
						</DropdownMenuItem>
					)}
					<DropdownMenuItem asChild>
						<Link href={routes.app.dashboard}>
							Dashboard
							<DropdownMenuShortcut>⌘D</DropdownMenuShortcut>
						</Link>
					</DropdownMenuItem>
					<DropdownMenuItem asChild>
						<Link href={routes.app.settings}>
							Settings
							<DropdownMenuShortcut>⌘S</DropdownMenuShortcut>
						</Link>
					</DropdownMenuItem>
					<DropdownMenuItem asChild>
						<Link href={routes.app.apiKeys}>
							API Keys
							<DropdownMenuShortcut>⌘K</DropdownMenuShortcut>
						</Link>
					</DropdownMenuItem>
				</DropdownMenuGroup>
				<DropdownMenuSeparator />
				<DropdownMenuSub>
					<DropdownMenuSubTrigger>
						<SunIcon className="mr-2 size-4" />
						<span>Theme</span>
					</DropdownMenuSubTrigger>
					<DropdownMenuSubContent>
						<DropdownMenuRadioGroup value={theme || "system"} onValueChange={handleThemeChange}>
							<DropdownMenuRadioItem value="light" className="flex items-center gap-2">
								<SunIcon className="size-4" />
								<span>Light</span>
								<DropdownMenuShortcut>⌘L</DropdownMenuShortcut>
							</DropdownMenuRadioItem>
							<DropdownMenuRadioItem value="dark" className="flex items-center gap-2">
								<MoonIcon className="size-4" />
								<span>Dark</span>
								<DropdownMenuShortcut>⇧⌘D</DropdownMenuShortcut>
							</DropdownMenuRadioItem>
							<DropdownMenuRadioItem value="system" className="flex items-center gap-2">
								<DesktopIcon className="size-4" />
								<span>System</span>
								<DropdownMenuShortcut>⌘B</DropdownMenuShortcut>
							</DropdownMenuRadioItem>
						</DropdownMenuRadioGroup>
					</DropdownMenuSubContent>
				</DropdownMenuSub>
				<DropdownMenuSeparator />
				<DropdownMenuItem
					className="text-red-600 dark:text-red-400"
					onClick={() => {
						setIsOpen(false);
						signOut();
					}}
				>
					Sign out
					<DropdownMenuShortcut>⇧⌘Q</DropdownMenuShortcut>
				</DropdownMenuItem>
			</DropdownMenuContent>
		</DropdownMenu>
	);
};<|MERGE_RESOLUTION|>--- conflicted
+++ resolved
@@ -1,9 +1,6 @@
 "use client";
 
-<<<<<<< HEAD
 import { Link } from "@/components/primitives/link-with-transition";
-=======
->>>>>>> b80fc4cd
 import { Avatar, AvatarFallback, AvatarImage } from "@/components/ui/avatar";
 import { Button, buttonVariants } from "@/components/ui/button";
 import {
@@ -32,7 +29,6 @@
 import { UserIcon } from "lucide-react";
 import { signOut, useSession } from "next-auth/react";
 import { useTheme } from "next-themes";
-import Link from "next/link";
 import * as React from "react";
 
 type Theme = "light" | "dark" | "system";
@@ -128,11 +124,7 @@
 		return (
 			<Link
 				href={signInRedirectUrl}
-<<<<<<< HEAD
-				className={cn(buttonVariants({ variant: "ghost", size: "icon" }), "rounded-full")}
-=======
 				className={cn(buttonVariants({ variant: "ghost", size: "icon" }), "rounded-full cursor-pointer")}
->>>>>>> b80fc4cd
 			>
 				<UserIcon className="size-4" />
 			</Link>

--- conflicted
+++ resolved
@@ -13,29 +13,21 @@
 import { useSession } from "next-auth/react";
 import type React from "react";
 
-<<<<<<< HEAD
 import { Icon } from "@/components/assets/icon";
 import { SearchMenu } from "@/components/search/search-menu";
 import { useSignInRedirectUrl } from "@/hooks/use-auth-redirect";
-=======
-import { Logo } from "@/components/assets/logo";
-import { Search } from "@/components/search/search";
-import { defaultNavLinks, type NavLink } from "@/config/navigation";
-import { useSignInRedirectUrl } from "@/hooks/use-sign-in-redirect-url";
->>>>>>> dd3737fd
 import styles from "@/styles/header.module.css";
 import { BuyButton } from "../buttons/buy-button";
 
 interface HeaderProps {
-  navLinks?: NavLink[];
-  logoHref?: string;
-  logoIcon?: React.ReactNode;
-  logoText?: string;
-  searchPlaceholder?: string;
-  variant?: "default" | "sticky" | "floating";
+	navLinks?: NavLink[];
+	logoHref?: string;
+	logoIcon?: React.ReactNode;
+	logoText?: string;
+	searchPlaceholder?: string;
+	variant?: "default" | "sticky" | "floating";
 }
 
-<<<<<<< HEAD
 const defaultNavLinks = [
 	{ href: routes.faq, label: "Faqs", isCurrent: false },
 	{ href: routes.features, label: "Features", isCurrent: false },
@@ -194,179 +186,9 @@
 						</div>
 						<div className="flex items-center gap-2">
 							{!session && <ThemeToggle variant="ghost" size="icon" className="rounded-full" />}
-=======
-const headerVariants = cva("translate-z-0 z-50 p-md", {
-  variants: {
-    variant: {
-      default: "relative",
-      floating: "sticky top-0 h-24",
-      sticky:
-        "sticky top-0 z-50 w-full border-b bg-background/95 backdrop-blur supports-[backdrop-filter]:bg-background/60",
-    },
-  },
-  defaultVariants: {
-    variant: "default",
-  },
-});
-
-export const Header: React.FC<HeaderProps> = ({
-  logoHref = routes.home,
-  logoIcon = <Logo />,
-  logoText = siteConfig.name,
-  navLinks = defaultNavLinks,
-  variant = "default",
-}) => {
-  const [{ y }] = useWindowScroll();
-  const isOpaque = useMemo(
-    () => variant === "floating" && y && y > 100,
-    [y, variant]
-  );
-  const { data: session } = useSession();
-  const signInRedirectUrl = useSignInRedirectUrl();
-
-  return (
-    <>
-      <header
-        className={cn(
-          headerVariants({ variant }),
-          variant === "floating" && styles.header,
-          variant === "floating" && isOpaque && styles.opaque,
-          variant === "floating" &&
-            isOpaque &&
-            "-top-[12px] [--background:#fafafc70] dark:[--background:#1c1c2270]"
-        )}
-      >
-        {variant === "floating" && <div className="h-[12px] w-full" />}
-        <nav className="container flex items-center justify-between gap-md">
-          <div className="hidden flex-col gap-md md:flex md:flex-row md:items-center">
-            <Link
-              href={logoHref}
-              className="flex grow items-center gap-2 text-lg font-semibold md:mr-6 md:text-base"
-            >
-              {logoIcon}
-              <span className="block">{logoText}</span>
-              <span className="sr-only">{logoText}</span>
-            </Link>
-            <Search />
-          </div>
-
-          <Sheet>
-            <SheetTrigger asChild>
-              <Button
-                variant="outline"
-                size="icon"
-                className="shrink-0 md:hidden"
-              >
-                <HamburgerMenuIcon className="h-5 w-5" />
-                <span className="sr-only">Toggle navigation menu</span>
-              </Button>
-            </SheetTrigger>
-            <SheetContent side="left">
-              <nav className="grid gap-6 font-medium">
-                <Link
-                  href={logoHref}
-                  className="flex items-center gap-2 text-lg font-semibold"
-                >
-                  {logoIcon}
-                  <span className="sr-only">{logoText}</span>
-                </Link>
-                {navLinks.map((link) => (
-                  <Link
-                    key={`${link.href}-${link.label}`}
-                    href={link.href}
-                    className={cn(
-                      "text-muted-foreground hover:text-foreground",
-                      link.isCurrent ? "text-foreground" : ""
-                    )}
-                  >
-                    {link.label}
-                  </Link>
-                ))}
-                {!session && (
-                  <>
-                    <Link
-                      href={routes.launch}
-                      className={cn(
-                        buttonVariants({ variant: "default" }),
-                        "w-full justify-center"
-                      )}
-                    >
-                      Get Shipkit
-                    </Link>
-                    <Link
-                      href={signInRedirectUrl}
-                      className={cn(
-                        buttonVariants({ variant: "ghost" }),
-                        "w-full justify-center"
-                      )}
-                    >
-                      Login
-                    </Link>
-                  </>
-                )}
-                {session && (
-                  <>
-                    <Link
-                      href={routes.docs}
-                      className={cn(
-                        "text-muted-foreground hover:text-foreground"
-                      )}
-                    >
-                      Documentation
-                    </Link>
-                    <Link
-                      href={routes.app.dashboard}
-                      className={cn(
-                        buttonVariants({ variant: "default" }),
-                        "w-full justify-center"
-                      )}
-                    >
-                      Dashboard
-                    </Link>
-                  </>
-                )}
-              </nav>
-            </SheetContent>
-          </Sheet>
-          <div className="flex items-center gap-2 md:ml-auto lg:gap-4">
-            <div className="hidden items-center justify-between gap-md text-sm md:flex">
-              {session && (
-                <Link
-                  key={routes.docs}
-                  href={routes.docs}
-                  className={cn(
-                    "text-muted-foreground transition-colors hover:text-foreground"
-                  )}
-                >
-                  Documentation
-                </Link>
-              )}
-              {navLinks.map((link) => (
-                <Link
-                  key={`${link.href}-${link.label}`}
-                  href={link.href}
-                  className={cn(
-                    "transition-colors hover:text-foreground",
-                    link.isCurrent ? "text-foreground" : "text-muted-foreground"
-                  )}
-                >
-                  {link.label}
-                </Link>
-              ))}
-            </div>
-            <div className="flex items-center gap-2">
-              {!session && (
-                <ThemeToggle
-                  variant="ghost"
-                  size="icon"
-                  className="rounded-full"
-                />
-              )}
->>>>>>> dd3737fd
-
-              <UserMenu size="sm" />
-
-<<<<<<< HEAD
+
+							<UserMenu size="sm" />
+
 							{!session && (
 								<BuyButton />
 							)}
@@ -377,14 +199,4 @@
 			{variant === "floating" && <div className="-mt-24" />}
 		</>
 	);
-=======
-              {!session && <BuyButton />}
-            </div>
-          </div>
-        </nav>
-      </header>
-      {variant === "floating" && <div className="-mt-24" />}
-    </>
-  );
->>>>>>> dd3737fd
 };
"use client";

import { Link } from "@/components/primitives/link-with-transition";
import { UserMenu } from "@/components/shipkit/user-menu";
import { Button, buttonVariants } from "@/components/ui/button";
import { Sheet, SheetContent, SheetTrigger } from "@/components/ui/sheet";
import { ThemeToggle } from "@/components/ui/theme";
import { routes } from "@/config/routes";
import { siteConfig } from "@/config/site-config";
import { cn } from "@/lib/utils";
import { HamburgerMenuIcon } from "@radix-ui/react-icons";
import { useWindowScroll } from "@uidotdev/usehooks";
import { cva } from "class-variance-authority";
import { useSession } from "next-auth/react";
import type React from "react";
import { useMemo } from "react";

import { Icon } from "@/components/assets/icon";
import { SearchMenu } from "@/components/search/search-menu";
import { useSignInRedirectUrl } from "@/hooks/use-auth-redirect";
import styles from "@/styles/header.module.css";
import { BuyButton } from "../buttons/buy-button";

interface NavLink {
	href: string;
	label: string;
	isCurrent?: boolean;
}

interface HeaderProps {
	navLinks?: NavLink[];
	logoHref?: string;
	logoIcon?: React.ReactNode;
	logoText?: string;
	searchPlaceholder?: string;
	variant?: "default" | "sticky" | "floating";
}

const defaultNavLinks = [
	{ href: routes.faq, label: "Faqs", isCurrent: false },
	{ href: routes.features, label: "Features", isCurrent: false },
	{ href: routes.pricing, label: "Pricing", isCurrent: false },
];

const headerVariants = cva(
	"translate-z-0 z-50 p-md",
	{
		variants: {
			variant: {
				default: "relative",
				floating: "sticky top-0 h-24",
				sticky: "sticky top-0 z-50 w-full border-b bg-background/95 backdrop-blur supports-[backdrop-filter]:bg-background/60",
			},
		},
		defaultVariants: {
			variant: "default",
		},
	}
);

export const Header: React.FC<HeaderProps> = ({
	logoHref = routes.home,
	logoIcon = <Icon />,
	logoText = siteConfig.name,
	navLinks = defaultNavLinks,
	variant = "default",
	searchPlaceholder = `Search ${siteConfig.name}...`,
}) => {
	const signInRedirectUrl = useSignInRedirectUrl();
<<<<<<< HEAD
	const [{ y }] = useWindowScroll();
	const isOpaque = useMemo(() => variant === "floating" && y && y > 100, [y, variant]);
=======
>>>>>>> 22cac74d
	const { data: session } = useSession();
	// const [{ y }] = useWindowScroll();
	// const isOpaque = useMemo(() => variant === "floating" && y && y > 100, [y, variant]);

	return (
		<>
			<header
				className={cn(
					headerVariants({ variant }),
					variant === "floating" && styles.header,
					// variant === "floating" && isOpaque && styles.opaque,
					// variant === "floating" &&
					// isOpaque &&
					"-top-[12px] [--background:#fafafc70] dark:[--background:#1c1c2270]"
				)}
			>
				{variant === "floating" && <div className="h-[12px] w-full" />}
				<nav className="container flex items-center justify-between gap-md">
					<div className="hidden flex-col gap-md md:flex md:flex-row md:items-center">
						<Link
							href={logoHref}
							className="flex grow items-center gap-2 text-lg font-semibold md:mr-6 md:text-base"
						>
							{logoIcon}
							<span className="block whitespace-nowrap">{logoText}</span>
						</Link>
						<SearchMenu
							buttonText={
								<>
									<span className="hidden md:block">{searchPlaceholder}</span>
									<span className="block md:hidden">Search</span>
								</>
							}
							minimal={true}
							buttonClassName="w-full md:w-auto"
						/>
					</div>

					<Sheet>
						<SheetTrigger asChild>
							<Button variant="outline" size="icon" className="shrink-0 md:hidden">
								<HamburgerMenuIcon className="h-5 w-5" />
								<span className="sr-only">Toggle navigation menu</span>
							</Button>
						</SheetTrigger>
						<SheetContent side="left">
							<nav className="grid gap-6 font-medium">
								<Link href={logoHref} className="flex items-center gap-2 text-lg font-semibold">
									{logoIcon}
									<span className="sr-only">{logoText}</span>
								</Link>
								{navLinks.map((link) => (
									<Link
										key={`${link.href}-${link.label}`}
										href={link.href}
										className={cn(
											"text-muted-foreground hover:text-foreground",
											link.isCurrent ? "text-foreground" : ""
										)}
									>
										{link.label}
									</Link>
								))}
								{!session && (
									<>
										<Link
											href={routes.launch}
											className={cn(
												buttonVariants({ variant: "default" }),
												"w-full justify-center"
											)}
										>
											Get Shipkit
										</Link>
										<Link
											href={signInRedirectUrl}
											className={cn(buttonVariants({ variant: "ghost" }), "w-full justify-center")}
										>
											Login
										</Link>
									</>
								)}
								{session && (
									<>
										<Link
											href={routes.docs}
											className={cn("text-muted-foreground hover:text-foreground")}
										>
											Documentation
										</Link>
										<Link
											href={routes.app.dashboard}
											className={cn(
												buttonVariants({ variant: "default" }),
												"w-full justify-center"
											)}
										>
											Dashboard
										</Link>
									</>
								)}
							</nav>
						</SheetContent>
					</Sheet>
					<div className="flex items-center gap-2 md:ml-auto lg:gap-4">
						<div className="hidden items-center justify-between gap-md text-sm md:flex">
							{session && (
								<Link
									key={routes.docs}
									href={routes.docs}
									className={cn("text-muted-foreground transition-colors hover:text-foreground")}
								>
									Documentation
								</Link>
							)}
							{navLinks.map((link) => {
								return (
									<Link
										key={`${link.href}-${link.label}`}
										href={link.href}
										className={cn(
											"transition-colors hover:text-foreground",
											link.isCurrent ? "text-foreground" : "text-muted-foreground"
										)}
									>
										{link.label}
									</Link>
								)
							})}
						</div>
						<div className="flex items-center gap-2">
							{!session && <ThemeToggle variant="ghost" size="icon" className="rounded-full" />}

							<UserMenu size="sm" />

							{!session && (
								<BuyButton />
							)}
						</div>
					</div>
				</nav>
			</header>
			{variant === "floating" && <div className="-mt-24" />}
		</>
	);
};<|MERGE_RESOLUTION|>--- conflicted
+++ resolved
@@ -9,11 +9,9 @@
 import { siteConfig } from "@/config/site-config";
 import { cn } from "@/lib/utils";
 import { HamburgerMenuIcon } from "@radix-ui/react-icons";
-import { useWindowScroll } from "@uidotdev/usehooks";
 import { cva } from "class-variance-authority";
 import { useSession } from "next-auth/react";
 import type React from "react";
-import { useMemo } from "react";
 
 import { Icon } from "@/components/assets/icon";
 import { SearchMenu } from "@/components/search/search-menu";
@@ -67,14 +65,7 @@
 	searchPlaceholder = `Search ${siteConfig.name}...`,
 }) => {
 	const signInRedirectUrl = useSignInRedirectUrl();
-<<<<<<< HEAD
-	const [{ y }] = useWindowScroll();
-	const isOpaque = useMemo(() => variant === "floating" && y && y > 100, [y, variant]);
-=======
->>>>>>> 22cac74d
 	const { data: session } = useSession();
-	// const [{ y }] = useWindowScroll();
-	// const isOpaque = useMemo(() => variant === "floating" && y && y > 100, [y, variant]);
 
 	return (
 		<>
@@ -82,9 +73,6 @@
 				className={cn(
 					headerVariants({ variant }),
 					variant === "floating" && styles.header,
-					// variant === "floating" && isOpaque && styles.opaque,
-					// variant === "floating" &&
-					// isOpaque &&
 					"-top-[12px] [--background:#fafafc70] dark:[--background:#1c1c2270]"
 				)}
 			>

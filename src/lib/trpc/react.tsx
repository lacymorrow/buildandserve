// @ts-nocheck
"use client";

import { type QueryClient, QueryClientProvider } from "@tanstack/react-query";
import { loggerLink, httpBatchStreamLink } from "@trpc/client";
import { createTRPCReact } from "@trpc/react-query";
import type { inferRouterInputs, inferRouterOutputs } from "@trpc/server";
import { useState } from "react";
import SuperJSON from "superjson";

import { BASE_URL } from "@/config/base-url";
import type { AppRouter } from "@/lib/trpc/api/root";
import { createQueryClient } from "./query-client";

let clientQueryClientSingleton: QueryClient | undefined = undefined;
const getQueryClient = () => {
  if (typeof window === "undefined") {
    // Server: always make a new query client
    return createQueryClient();
  }
  // Browser: use singleton pattern to keep the same query client
  if (!clientQueryClientSingleton) {
    clientQueryClientSingleton = createQueryClient();
  }
  return clientQueryClientSingleton;
};

export const api = createTRPCReact<AppRouter>();

/**
 * Inference helper for inputs.
 *
 * @example type HelloInput = RouterInputs['example']['hello']
 */
export type RouterInputs = inferRouterInputs<AppRouter>;

/**
 * Inference helper for outputs.
 *
 * @example type HelloOutput = RouterOutputs['example']['hello']
 */
export type RouterOutputs = inferRouterOutputs<AppRouter>;

export function TRPCReactProvider(props: { children: React.ReactNode }) {
  const queryClient = getQueryClient();

<<<<<<< HEAD
	const [trpcClient] = useState(() =>
		api.createClient({
			links: [
				loggerLink({
					enabled: (op) =>
						process.env.NODE_ENV === "development" ||
						(op.direction === "down" && op.result instanceof Error),
				}),
				httpBatchStreamLink({
					transformer: SuperJSON,
					url: `${BASE_URL}/trpc/api`,
					headers: () => {
						const headers = new Headers();
						headers.set("x-trpc-source", "nextjs-react");
						return headers;
					},
				}),
			],
		})
	);

	return (
		<QueryClientProvider client={queryClient}>
			<api.Provider client={trpcClient} queryClient={queryClient}>
				{props.children}
			</api.Provider>
		</QueryClientProvider>
	);
=======
  const [trpcClient] = useState(() =>
    api.createClient({
      links: [
        loggerLink({
          enabled: (op) =>
            process.env.NODE_ENV === "development" ||
            (op.direction === "down" && op.result instanceof Error),
        }),
        httpBatchStreamLink({
          transformer: SuperJSON,
          url: `${BASE_URL}/trpc/api`,
          headers: () => {
            const headers = new Headers();
            headers.set("x-trpc-source", "nextjs-react");
            return headers;
          },
        }),
      ],
    })
  );

  return (
    <QueryClientProvider client={queryClient}>
      <api.Provider client={trpcClient} queryClient={queryClient}>
        {props.children}
      </api.Provider>
    </QueryClientProvider>
  );
>>>>>>> dd3737fd
}<|MERGE_RESOLUTION|>--- conflicted
+++ resolved
@@ -2,7 +2,7 @@
 "use client";
 
 import { type QueryClient, QueryClientProvider } from "@tanstack/react-query";
-import { loggerLink, httpBatchStreamLink } from "@trpc/client";
+import { httpBatchStreamLink, loggerLink } from "@trpc/client";
 import { createTRPCReact } from "@trpc/react-query";
 import type { inferRouterInputs, inferRouterOutputs } from "@trpc/server";
 import { useState } from "react";
@@ -14,15 +14,15 @@
 
 let clientQueryClientSingleton: QueryClient | undefined = undefined;
 const getQueryClient = () => {
-  if (typeof window === "undefined") {
-    // Server: always make a new query client
-    return createQueryClient();
-  }
-  // Browser: use singleton pattern to keep the same query client
-  if (!clientQueryClientSingleton) {
-    clientQueryClientSingleton = createQueryClient();
-  }
-  return clientQueryClientSingleton;
+	if (typeof window === "undefined") {
+		// Server: always make a new query client
+		return createQueryClient();
+	}
+	// Browser: use singleton pattern to keep the same query client
+	if (!clientQueryClientSingleton) {
+		clientQueryClientSingleton = createQueryClient();
+	}
+	return clientQueryClientSingleton;
 };
 
 export const api = createTRPCReact<AppRouter>();
@@ -42,9 +42,8 @@
 export type RouterOutputs = inferRouterOutputs<AppRouter>;
 
 export function TRPCReactProvider(props: { children: React.ReactNode }) {
-  const queryClient = getQueryClient();
+	const queryClient = getQueryClient();
 
-<<<<<<< HEAD
 	const [trpcClient] = useState(() =>
 		api.createClient({
 			links: [
@@ -73,34 +72,4 @@
 			</api.Provider>
 		</QueryClientProvider>
 	);
-=======
-  const [trpcClient] = useState(() =>
-    api.createClient({
-      links: [
-        loggerLink({
-          enabled: (op) =>
-            process.env.NODE_ENV === "development" ||
-            (op.direction === "down" && op.result instanceof Error),
-        }),
-        httpBatchStreamLink({
-          transformer: SuperJSON,
-          url: `${BASE_URL}/trpc/api`,
-          headers: () => {
-            const headers = new Headers();
-            headers.set("x-trpc-source", "nextjs-react");
-            return headers;
-          },
-        }),
-      ],
-    })
-  );
-
-  return (
-    <QueryClientProvider client={queryClient}>
-      <api.Provider client={trpcClient} queryClient={queryClient}>
-        {props.children}
-      </api.Provider>
-    </QueryClientProvider>
-  );
->>>>>>> dd3737fd
 }
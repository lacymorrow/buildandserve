--- conflicted
+++ resolved
@@ -1,31 +1,14 @@
-import {
-	buildTimeFeatureFlags,
-	isBuilderEnabled,
-	isMDXEnabled,
-	isPayloadEnabled,
-	isPwaEnabled,
-} from "@/config/features-config";
+import { buildTimeFeatureFlags } from "@/config/features-config";
 import { FILE_UPLOAD_MAX_SIZE } from "@/config/file";
 import { redirects } from "@/config/routes";
-<<<<<<< HEAD
-import BuilderDevTools from "@builder.io/dev-tools/next";
-import createMDX from "@next/mdx";
-import { withPayload } from "@payloadcms/next/withPayload";
-=======
 import { withPlugins } from "@/config/with-plugins";
->>>>>>> dd3737fd
 import type { NextConfig } from "next";
-import withPWA from "next-pwa";
 
-<<<<<<< HEAD
-let nextConfig: NextConfig = {
+const nextConfig: NextConfig = {
 	env: {
 		...buildTimeFeatureFlags,
 		// You can add other build-time env variables here if needed
 	},
-=======
-const nextConfig: NextConfig = {
->>>>>>> dd3737fd
 	/*
 	 * Redirects are located in the `src/config/routes.ts` file
 	 */
@@ -194,72 +177,4 @@
  * The utility handles loading and applying functions exported from files
  * in the specified directory (default: src/config/nextjs).
  */
-<<<<<<< HEAD
-// Builder config
-nextConfig = isBuilderEnabled ? BuilderDevTools()(nextConfig) : nextConfig;
-
-// Payload config
-nextConfig = isPayloadEnabled ? withPayload(nextConfig) : nextConfig;
-
-/*
- * MDX config - should be last or second to last
- */
-const withMDX = createMDX({
-	extension: /\.mdx?$/,
-	options: {
-		remarkPlugins: [
-			[
-				// @ts-expect-error
-				"remark-frontmatter",
-				{
-					type: "yaml",
-					marker: "-",
-				},
-			],
-			// @ts-expect-error
-			["remark-mdx-frontmatter", {}],
-		],
-		rehypePlugins: [],
-	},
-});
-nextConfig = isMDXEnabled ? withMDX(nextConfig) : nextConfig;
-
-/*
- * PWA config
- */
-const pwaConfig = {
-	dest: "public",
-	register: true,
-	skipWaiting: true,
-	disable: !isPwaEnabled || process.env.NODE_ENV === "development",
-};
-
-nextConfig = isPwaEnabled ? ((withPWA as any)(pwaConfig)(nextConfig) as NextConfig) : nextConfig;
-
-/*
- * Logflare config - should be last
- */
-/** @type {import("./withLogFlare.js").LogFlareOptions} */
-// const logFlareOptions = {
-// 	// apiKey: "sk_tk4XH5TBd76VPKWEkDQ7706z9WReI7sQK9bSelC5", // Move to env
-// 	prefix: "[LogFlare]",
-// 	logLevel: process.env.NODE_ENV === "production" ? "log" : "debug",
-// 	logToFile: true,
-// 	logFilePath: "./logflare.log",
-// 	useColors: true,
-// 	useEmoji: true,
-// 	colors: {
-// 		// Override default colors if needed
-// 		error: "\x1b[41m\x1b[37m", // White text on red background
-// 	},
-// 	emojis: {
-// 		// Override default emojis if needed
-// 		debug: "🔍",
-// 	},
-// };
-// nextConfig = withLogFlare(logFlareOptions)(nextConfig);
-
-export default nextConfig;
-=======
-export default withPlugins(nextConfig);
->>>>>>> dd3737fd
+export default withPlugins(nextConfig);
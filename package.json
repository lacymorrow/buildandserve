--- conflicted
+++ resolved
@@ -5,12 +5,8 @@
   "type": "module",
   "scripts": {
     "build": "next build",
-<<<<<<< HEAD
-    "clean": "rm next-env.d.ts || rm package-lock.json || rm pnpm-lock.yaml || rm bun.lockb || rm -rf .next || rm -rf node_modules || rm -rf .turbo",
+    "clean": "rm next-env.d.ts && rm package-lock.json && rm pnpm-lock.yaml && rm bun.lockb && rm -rf .next && rm -rf node_modules && rm -rf .turbo",
     "fix": "npm run clean && npm run payload generate:types && npm run payload generate:importmap",
-=======
-    "clean": "rm next-env.d.ts && rm package-lock.json && rm pnpm-lock.yaml && rm bun.lockb && rm -rf .next && rm -rf node_modules && rm -rf .turbo",
->>>>>>> dd3737fd
     "dev": "next dev --turbo",
     "dev:legacy": "next dev",
     "dev:https": "next dev --experimental-https",
@@ -21,19 +17,12 @@
     "db:studio": "drizzle-kit studio",
     "db:drop": "dotenv -e .env -- tsx scripts/db-drop.ts",
     "db:reset": "npm run db:drop && npm run db:generate && npm run db:migrate && npm run db:push",
-<<<<<<< HEAD
     "db:sync": "dotenv -e .env -- tsx scripts/db-sync.ts",
     "db:seed": "dotenv -e .env -- tsx scripts/db-seed.ts",
     "deps:check": "ncu",
     "deps:update": "ncu -u",
     "check:metadata": "npx check-site-meta 3000",
     "check:performance": "next dev & npx react-scan@latest localhost:3000",
-=======
-    "db:sync": "dotenv -e .env -- tsx scripts/sync-db.ts",
-    "db:seed": "dotenv -e .env -- tsx scripts/seed.ts",
-    "deps:check": "ncu",
-    "deps:update": "ncu -u",
->>>>>>> dd3737fd
     "git:checkpoint": "tsx scripts/git-checkpoint.ts",
     "lint": "npm run lint:biome && npm run lint:eslint && npm run lint:prettier",
     "lint:biome": "biome lint .",
@@ -44,13 +33,9 @@
     "lint:fix:eslint": "next lint --fix",
     "lint:fix:prettier": "prettier --write \"**/*.{ts,tsx,md,mdx,json}\"",
     "start": "next start",
-<<<<<<< HEAD
     "upstream:add": "tsx scripts/git-add-upstream.ts",
     "upstream:pull": "tsx scripts/git-sync-upstream.ts",
     "pull": "tsx scripts/sync-upstream.ts",
-=======
-    "pull": "node --experimental-strip-types ./scripts/sync-upstream.ts",
->>>>>>> dd3737fd
     "workers:build": "tsc -p ./tsconfig.workers.json",
     "workers:dev": "concurrently \"npm run workers:build\" \"tsc -p ./tsconfig.workers.json --watch\"",
     "test": "vitest run",
@@ -58,7 +43,6 @@
     "test:coverage": "vitest run --coverage",
     "test:browser": "vitest --config=vitest.config.browser.ts",
     "test:node": "vitest --config=vitest.config.node.ts",
-<<<<<<< HEAD
     "typecheck": "tsc --noEmit",
     "build:registry": "tsx src/registry/generate-registry.ts",
     "build:blocks": "tsx scripts/generate-registry.ts -i src/registry/blocks -o public/registry -t",
@@ -75,21 +59,10 @@
     "@builder.io/react": "8.0.12",
     "@builder.io/sdk": "6.0.5",
     "@formkit/auto-animate": "^0.8.2",
-=======
-    "typecheck": "tsc --noEmit"
-  },
-  "dependencies": {
-    "@auth/drizzle-adapter": "1.8.0",
-    "@builder.io/dev-tools": "1.6.28",
-    "@builder.io/partytown": "0.10.3",
-    "@builder.io/react": "8.0.13",
-    "@builder.io/sdk": "6.0.6",
->>>>>>> dd3737fd
     "@fortawesome/fontawesome-svg-core": "6.7.2",
     "@fortawesome/free-solid-svg-icons": "6.7.2",
     "@fortawesome/react-fontawesome": "0.2.2",
     "@hookform/resolvers": "5.0.1",
-<<<<<<< HEAD
     "@huggingface/inference": "^3.7.1",
     "@huggingface/transformers": "^3.4.2",
     "@lemonsqueezy/lemonsqueezy.js": "^4.0.0",
@@ -112,11 +85,6 @@
     "@payloadcms/storage-vercel-blob": "^3.34.0",
     "@polar-sh/nextjs": "^0.3.23",
     "@polar-sh/sdk": "^0.32.5",
-=======
-    "@mdx-js/loader": "3.1.0",
-    "@mdx-js/mdx": "^3.1.0",
-    "@mdx-js/react": "3.1.0",
->>>>>>> dd3737fd
     "@radix-ui/react-accordion": "1.2.4",
     "@radix-ui/react-alert-dialog": "1.1.7",
     "@radix-ui/react-aspect-ratio": "^1.1.3",
@@ -145,7 +113,6 @@
     "@radix-ui/react-toggle": "^1.1.3",
     "@radix-ui/react-toggle-group": "^1.1.3",
     "@radix-ui/react-tooltip": "1.2.0",
-<<<<<<< HEAD
     "@react-three/drei": "^10.0.6",
     "@react-three/fiber": "^9.1.2",
     "@react-three/postprocessing": "^3.0.4",
@@ -176,23 +143,10 @@
     "better-react-mathjax": "^2.1.0",
     "blurhash": "^2.0.5",
     "canvas-confetti": "^1.9.3",
-=======
-    "@t3-oss/env-nextjs": "0.12.0",
-    "@tabler/icons-react": "3.31.0",
-    "@tanstack/react-query": "5.74.4",
-    "@trpc/client": "11.1.0",
-    "@trpc/react-query": "11.1.0",
-    "@trpc/server": "11.1.0",
-    "@uidotdev/usehooks": "2.4.1",
-    "@vercel/analytics": "1.5.0",
-    "@vercel/speed-insights": "^1.2.0",
-    "ansi-to-html": "^0.7.2",
->>>>>>> dd3737fd
     "class-variance-authority": "0.7.1",
     "clsx": "2.1.1",
     "cmdk": "1.1.1",
     "date-fns": "^4.1.0",
-<<<<<<< HEAD
     "dompurify": "^3.2.5",
     "drizzle-kit": "0.30.6",
     "drizzle-orm": "0.41.0",
@@ -242,39 +196,10 @@
     "resend": "^4.2.0",
     "server-only": "0.0.1",
     "simplex-noise": "^4.0.3",
-=======
-    "drizzle-kit": "0.31.0",
-    "drizzle-orm": "0.42.0",
-    "embla-carousel-react": "^8.6.0",
-    "framer-motion": "12.7.4",
-    "geist": "1.3.1",
-    "holy-loader": "2.3.13",
-    "input-otp": "^1.4.2",
-    "jotai": "2.12.3",
-    "lucide-react": "0.488.0",
-    "motion": "^12.7.4",
-    "next": "15.3.1",
-    "next-auth": "5.0.0-beta.25",
-    "next-pwa": "^5.6.0",
-    "next-themes": "0.4.6",
-    "next-view-transitions": "0.3.4",
-    "nuqs": "^2.4.3",
-    "postgres": "3.4.5",
-    "react": "19.1.0",
-    "react-day-picker": "9.6.7",
-    "react-dom": "19.1.0",
-    "react-hook-form": "7.55.0",
-    "react-page-tracker": "^0.3.1",
-    "react-resizable-panels": "^2.1.7",
-    "recharts": "^2.15.2",
-    "remark-frontmatter": "^5.0.0",
-    "remark-mdx-frontmatter": "^5.1.0",
->>>>>>> dd3737fd
     "sonner": "2.0.3",
     "superjson": "2.2.2",
     "tailwind-merge": "3.2.0",
     "tailwindcss-animate": "1.0.7",
-<<<<<<< HEAD
     "three": "^0.175.0",
     "tsx": "4.19.3",
     "tw-animate-css": "^1.2.5",
@@ -288,18 +213,10 @@
     "zod": "3.24.2",
     "zsa": "0.6.0",
     "zsa-react": "^0.2.3",
-=======
-    "usehooks-ts": "^3.1.1",
-    "uuid": "^11.1.0",
-    "vaul": "^1.1.2",
-    "zod": "3.24.3",
-    "zsa": "0.6.0",
->>>>>>> dd3737fd
     "zustand": "5.0.3"
   },
   "devDependencies": {
     "@biomejs/biome": "1.9.4",
-<<<<<<< HEAD
     "@builder.io/partytown": "0.10.3",
     "@eslint/eslintrc": "^3.3.1",
     "@next/eslint-plugin-next": "15.3.0",
@@ -348,33 +265,10 @@
     "vite-tsconfig-paths": "^5.1.4",
     "vitest": "^3.1.1",
     "vitest-browser-react": "^0.1.1"
-=======
-    "@next/eslint-plugin-next": "15.3.1",
-    "@next/mdx": "15.3.1",
-    "@tailwindcss/typography": "0.5.16",
-    "@types/color": "^4.2.0",
-    "@types/eslint__eslintrc": "^3.3.0",
-    "@types/next-pwa": "^5.6.9",
-    "@types/node": "22.14.1",
-    "@types/react": "19.1.2",
-    "@typescript-eslint/eslint-plugin": "^8.30.1",
-    "@typescript-eslint/parser": "^8.30.1",
-    "autoprefixer": "10.4.21",
-    "concurrently": "^9.1.2",
-    "dotenv-cli": "^8.0.0",
-    "eslint": "^9",
-    "eslint-config-next": "15.3.1",
-    "npm-check-updates": "^17.1.18",
-    "postcss": "8.5.3",
-    "prettier-plugin-tailwindcss": "^0.6.11",
-    "tailwindcss": "3.4.17",
-    "typescript": "^5"
->>>>>>> dd3737fd
   },
   "shipkit": {
     "bones": "0.2.0"
   },
-<<<<<<< HEAD
   "lint-staged": {
     "*.{js,jsx,ts,tsx}": [
       "eslint --fix",
@@ -387,14 +281,7 @@
   "pnpm": {
     "overrides": {
       "react": "19.1.0",
-      "react-dom": "19.1.0",
-      "prettier": "3.5.1"
-=======
-  "pnpm": {
-    "overrides": {
-      "react": "19.1.0",
       "react-dom": "19.1.0"
->>>>>>> dd3737fd
     }
   }
 }